--- conflicted
+++ resolved
@@ -5,17 +5,6 @@
   - 2.10.7
 
 jdk:
-<<<<<<< HEAD
-  - oraclejdk8
-  - openjdk7
-
-services:
-  - docker
-
-script:
-  - sbt ++$TRAVIS_SCALA_VERSION test
-  - sbt ++$TRAVIS_SCALA_VERSION scripted
-=======
   - openjdk8
   - openjdk10
   - openjdk11
@@ -23,7 +12,6 @@
 
 services:
   - docker
->>>>>>> 40602a66
 
 cache:
   directories:
