--- conflicted
+++ resolved
@@ -6,11 +6,7 @@
 
 organizationHomepage := Some(url("https://github.com/marcuslonnberg"))
 
-<<<<<<< HEAD
-version := "0.5.3-SNAPSHOT"
-=======
 version := "0.6.0-SNAPSHOT"
->>>>>>> cfdb69fb
 
 libraryDependencies += "org.scalatest" %% "scalatest" % "2.2.2" % "test"
 
