--- conflicted
+++ resolved
@@ -5,14 +5,9 @@
 organizationHomepage := Some(url("https://github.com/marcuslonnberg"))
 
 libraryDependencies ++= Seq(
-<<<<<<< HEAD
-  "org.scalatest" %% "scalatest" % "3.0.1" % "test",
+  "org.scalatest" %% "scalatest" % "3.0.3" % "test",
   "org.apache.commons" % "commons-lang3" % "3.5",
   "com.spotify" % "docker-client" % "7.0.2"
-=======
-  "org.scalatest" %% "scalatest" % "3.0.3" % "test",
-  "org.apache.commons" % "commons-lang3" % "3.5"
->>>>>>> 07656439
 )
 
 scalacOptions := Seq("-deprecation", "-unchecked", "-feature")
